--- conflicted
+++ resolved
@@ -43,10 +43,6 @@
 import java.lang.reflect.InvocationTargetException;
 import java.util.Map;
 
-import static org.apache.hadoop.io.erasurecode.CoderRegistry.IO_ERASURECODE_CODER_NAME_RSLEGACY_DEFAULT;
-import static org.apache.hadoop.io.erasurecode.CoderRegistry.IO_ERASURECODE_CODER_NAME_RS_DEFAULT;
-import static org.apache.hadoop.io.erasurecode.CoderRegistry.IO_ERASURECODE_CODER_NAME_XOR_DEFAULT;
-
 /**
  * A codec & coder utility to help create coders conveniently.
  *
@@ -66,56 +62,44 @@
 
   /** Erasure coder XOR codec. */
   public static final String IO_ERASURECODE_CODEC_XOR_KEY =
-      IO_ERASURECODE_CODEC + "xor";
+          IO_ERASURECODE_CODEC + "xor";
   public static final String IO_ERASURECODE_CODEC_XOR =
-      XORErasureCodec.class.getCanonicalName();
+          XORErasureCodec.class.getCanonicalName();
   /** Erasure coder Reed-Solomon codec. */
   public static final String IO_ERASURECODE_CODEC_RS_KEY =
-      IO_ERASURECODE_CODEC + "rs";
+          IO_ERASURECODE_CODEC + "rs";
   public static final String IO_ERASURECODE_CODEC_RS =
-      RSErasureCodec.class.getCanonicalName();
+          RSErasureCodec.class.getCanonicalName();
   /** Erasure coder hitch hiker XOR codec. */
   public static final String IO_ERASURECODE_CODEC_HHXOR_KEY =
-      IO_ERASURECODE_CODEC + "hhxor";
+          IO_ERASURECODE_CODEC + "hhxor";
   public static final String IO_ERASURECODE_CODEC_HHXOR =
-      HHXORErasureCodec.class.getCanonicalName();
+          HHXORErasureCodec.class.getCanonicalName();
 
   /** Comma separated raw codec name. The first coder is prior to the latter. */
   public static final String IO_ERASURECODE_CODEC_RS_LEGACY_RAWCODERS_KEY =
-      IO_ERASURECODE_CODEC + "rs-legacy.rawcoders";
+          IO_ERASURECODE_CODEC + "rs-legacy.rawcoders";
   public static final String IO_ERASURECODE_CODEC_RS_LEGACY_RAWCODERS_DEFAULT =
-      RSRawErasureCoderFactoryLegacy.class.getCanonicalName();
+          RSRawErasureCoderFactoryLegacy.class.getCanonicalName();
   public static final String IO_ERASURECODE_CODEC_RS_RAWCODERS_KEY =
-      IO_ERASURECODE_CODEC + "rs.rawcoders";
+          IO_ERASURECODE_CODEC + "rs.rawcoders";
   public static final String IO_ERASURECODE_CODEC_RS_RAWCODERS_DEFAULT =
-      NativeRSRawErasureCoderFactory.class.getCanonicalName() +
-      "," + RSRawErasureCoderFactory.class.getCanonicalName();
+          NativeRSRawErasureCoderFactory.class.getCanonicalName() +
+                  "," + RSRawErasureCoderFactory.class.getCanonicalName();
 
   /** Raw coder factory for the XOR codec. */
   public static final String IO_ERASURECODE_CODEC_XOR_RAWCODERS_KEY =
-      IO_ERASURECODE_CODEC + "xor.rawcoders";
+          IO_ERASURECODE_CODEC + "xor.rawcoders";
   public static final String IO_ERASURECODE_CODEC_XOR_RAWCODERS_DEFAULT =
-      NativeXORRawErasureCoderFactory.class.getCanonicalName() +
-      "," + XORRawErasureCoderFactory.class.getCanonicalName();
+          NativeXORRawErasureCoderFactory.class.getCanonicalName() +
+                  "," + XORRawErasureCoderFactory.class.getCanonicalName();
 
   // Default coders for each codec names.
   public static final Map<String, String> DEFAULT_CODERS_MAP = ImmutableMap.of(
-      "rs",         IO_ERASURECODE_CODEC_RS_RAWCODERS_DEFAULT,
-      "rs-legacy",  IO_ERASURECODE_CODEC_RS_LEGACY_RAWCODERS_DEFAULT,
-      "xor",        IO_ERASURECODE_CODEC_XOR_RAWCODERS_DEFAULT
+          "rs",         IO_ERASURECODE_CODEC_RS_RAWCODERS_DEFAULT,
+          "rs-legacy",  IO_ERASURECODE_CODEC_RS_LEGACY_RAWCODERS_DEFAULT,
+          "xor",        IO_ERASURECODE_CODEC_XOR_RAWCODERS_DEFAULT
   );
-
-  /** Raw coder factory implementations for the RS codec. */
-  public static final String IO_ERASURECODE_CODEC_RS_IMPL_KEY = "io.erasurecode.codec.rs.rawcoders";
-
-  /** Raw coder factory implementations for the RS legacy codec. */
-  public static final String IO_ERASURECODE_CODEC_RS_LEGACY_IMPL_KEY = "io.erasurecode.codec.rs-legacy.rawcoders";
-
-  /** Raw coder factory implementations for the XOR codec. */
-  public static final String IO_ERASURECODE_CODEC_XOR_IMPL_KEY = "io.erasurecode.codec.xor.rawcoders";
-
-  /** Raw coder factory implementations for the HHXOR codec. */
-  public static final String IO_ERASURECODE_CODEC_HHXOR_IMPL_KEY = "io.erasurecode.codec.hhxor.rawcoders";
 
   private CodecUtil() { }
 
@@ -125,12 +109,12 @@
    * @return erasure encoder
    */
   public static ErasureEncoder createEncoder(Configuration conf,
-      ErasureCodecOptions options) {
+                                             ErasureCodecOptions options) {
     Preconditions.checkNotNull(conf);
     Preconditions.checkNotNull(options);
 
     String codecKey = getCodecClassName(conf,
-        options.getSchema().getCodecName());
+            options.getSchema().getCodecName());
 
     ErasureCodec codec = createCodec(conf, codecKey, options);
     return codec.createEncoder();
@@ -142,12 +126,12 @@
    * @return erasure decoder
    */
   public static ErasureDecoder createDecoder(Configuration conf,
-      ErasureCodecOptions options) {
+                                             ErasureCodecOptions options) {
     Preconditions.checkNotNull(conf);
     Preconditions.checkNotNull(options);
 
     String codecKey = getCodecClassName(conf,
-        options.getSchema().getCodecName());
+            options.getSchema().getCodecName());
 
     ErasureCodec codec = createCodec(conf, codecKey, options);
     return codec.createDecoder();
@@ -161,20 +145,11 @@
    * @return raw encoder
    */
   public static RawErasureEncoder createRawEncoder(
-      Configuration conf, String codec, ErasureCoderOptions coderOptions) {
+          Configuration conf, String codec, ErasureCoderOptions coderOptions) {
     Preconditions.checkNotNull(conf);
     Preconditions.checkNotNull(codec);
 
-<<<<<<< HEAD
-    String[] rawCoderFactoryKeys = getRawCoderFactNamesFromCodec(conf, codec);
-
-    RawErasureCoderFactory fact = createRawCoderFactory(conf, codec,
-        rawCoderFactoryKeys);
-
-    return fact.createEncoder(coderOptions);
-=======
     return createRawEncoderWithFallback(conf, codec, coderOptions);
->>>>>>> 3a913767
   }
 
   /**
@@ -185,88 +160,58 @@
    * @return raw decoder
    */
   public static RawErasureDecoder createRawDecoder(
-      Configuration conf, String codec, ErasureCoderOptions coderOptions) {
+          Configuration conf, String codec, ErasureCoderOptions coderOptions) {
     Preconditions.checkNotNull(conf);
     Preconditions.checkNotNull(codec);
 
-<<<<<<< HEAD
-    String[] rawCoderFactoryKeys = getRawCoderFactNamesFromCodec(conf, codec);
-
-    RawErasureCoderFactory fact = createRawCoderFactory(conf, codec,
-        rawCoderFactoryKeys);
-
-    return fact.createDecoder(coderOptions);
-=======
     return createRawDecoderWithFallback(conf, codec, coderOptions);
->>>>>>> 3a913767
   }
 
   private static RawErasureCoderFactory createRawCoderFactory(
-      Configuration conf, String codec, String[] rawCoderFactoryKeys) {
+          Configuration conf, String rawCoderFactoryKey) {
     RawErasureCoderFactory fact;
-    fact = CoderRegistry.getInstance().getCoderByCoderNames(codec, rawCoderFactoryKeys);
-    /*try {
+    try {
       Class<? extends RawErasureCoderFactory> factClass = conf.getClassByName(
-          rawCoderFactoryKey).asSubclass(RawErasureCoderFactory.class);
+              rawCoderFactoryKey).asSubclass(RawErasureCoderFactory.class);
       fact = factClass.newInstance();
     } catch (ClassNotFoundException | InstantiationException |
-        IllegalAccessException e) {
+            IllegalAccessException e) {
       throw new RuntimeException("Failed to create raw coder factory", e);
     }
 
     if (fact == null) {
       throw new RuntimeException("Failed to create raw coder factory");
-    }*/
+    }
 
     return fact;
   }
 
-<<<<<<< HEAD
-  private static String[] getRawCoderFactNamesFromCodec(Configuration conf,
-                                                     String codec) {
-    switch (codec) {
-    case ErasureCodeConstants.RS_CODEC_NAME:
-      return conf.getStrings(IO_ERASURECODE_CODEC_RS_IMPL_KEY);
-    case ErasureCodeConstants.RS_LEGACY_CODEC_NAME:
-      return conf.getStrings(IO_ERASURECODE_CODEC_RS_LEGACY_IMPL_KEY);
-    case ErasureCodeConstants.XOR_CODEC_NAME:
-      return conf.getStrings(IO_ERASURECODE_CODEC_XOR_IMPL_KEY);
-    default:
-      // For custom codec, we throw exception if the factory is not configured
-      String rawCoderKey = "io.erasurecode.codec." + codec + ".rawcoders";
-      String[] factNames = conf.getStrings(rawCoderKey);
-      if (factNames == null) {
-        throw new IllegalArgumentException("Raw coder factory not configured " +
-            "for custom codec " + codec);
-      }
-      return factNames;
-=======
   // Return comma separated coder names
   private static String getRawCoders(Configuration conf, String codec) {
     return conf.get(
-      IO_ERASURECODE_CODEC + codec + ".rawcoders",
-      DEFAULT_CODERS_MAP.getOrDefault(codec, codec)
+            IO_ERASURECODE_CODEC + codec + ".rawcoders",
+            DEFAULT_CODERS_MAP.getOrDefault(codec, codec)
     );
   }
 
   private static RawErasureEncoder createRawEncoderWithFallback(
-      Configuration conf, String codec, ErasureCoderOptions coderOptions) {
+          Configuration conf, String codec, ErasureCoderOptions coderOptions) {
     String coders = getRawCoders(conf, codec);
     for (String factName : Splitter.on(",").split(coders)) {
       try {
         if (factName != null) {
           RawErasureCoderFactory fact = createRawCoderFactory(conf,
-              factName);
+                  factName);
           return fact.createEncoder(coderOptions);
         }
       } catch (LinkageError | Exception e) {
         // Fallback to next coder if possible
         LOG.warn("Failed to create raw erasure encoder " + factName +
-            ", fallback to next codec if possible", e);
+                ", fallback to next codec if possible", e);
       }
     }
     throw new IllegalArgumentException("Fail to create raw erasure " +
-       "encoder with given codec: " + codec);
+            "encoder with given codec: " + codec);
   }
 
   private static RawErasureDecoder createRawDecoderWithFallback(
@@ -276,30 +221,29 @@
       try {
         if (factName != null) {
           RawErasureCoderFactory fact = createRawCoderFactory(conf,
-              factName);
+                  factName);
           return fact.createDecoder(coderOptions);
         }
       } catch (LinkageError | Exception e) {
         // Fallback to next coder if possible
         LOG.warn("Failed to create raw erasure decoder " + factName +
-            ", fallback to next codec if possible", e);
+                ", fallback to next codec if possible", e);
       }
->>>>>>> 3a913767
     }
     throw new IllegalArgumentException("Fail to create raw erasure " +
             "encoder with given codec: " + codec);
   }
 
   private static ErasureCodec createCodec(Configuration conf,
-      String codecClassName, ErasureCodecOptions options) {
+                                          String codecClassName, ErasureCodecOptions options) {
     ErasureCodec codec = null;
     try {
       Class<? extends ErasureCodec> codecClass =
               conf.getClassByName(codecClassName)
-              .asSubclass(ErasureCodec.class);
+                      .asSubclass(ErasureCodec.class);
       Constructor<? extends ErasureCodec> constructor
-          = codecClass.getConstructor(Configuration.class,
-          ErasureCodecOptions.class);
+              = codecClass.getConstructor(Configuration.class,
+              ErasureCodecOptions.class);
       codec = constructor.newInstance(conf, options);
     } catch (ClassNotFoundException | InstantiationException |
             IllegalAccessException | NoSuchMethodException |
@@ -316,32 +260,32 @@
 
   private static String getCodecClassName(Configuration conf, String codec) {
     switch (codec) {
-    case ErasureCodeConstants.RS_CODEC_NAME:
-      return conf.get(
-          CodecUtil.IO_ERASURECODE_CODEC_RS_KEY,
-          CodecUtil.IO_ERASURECODE_CODEC_RS);
-    case ErasureCodeConstants.RS_LEGACY_CODEC_NAME:
-      //TODO:rs-legacy should be handled differently.
-      return conf.get(
-          CodecUtil.IO_ERASURECODE_CODEC_RS_KEY,
-          CodecUtil.IO_ERASURECODE_CODEC_RS);
-    case ErasureCodeConstants.XOR_CODEC_NAME:
-      return conf.get(
-          CodecUtil.IO_ERASURECODE_CODEC_XOR_KEY,
-          CodecUtil.IO_ERASURECODE_CODEC_XOR);
-    case ErasureCodeConstants.HHXOR_CODEC_NAME:
-      return conf.get(
-          CodecUtil.IO_ERASURECODE_CODEC_HHXOR_KEY,
-          CodecUtil.IO_ERASURECODE_CODEC_HHXOR);
-    default:
-      // For custom codec, we throw exception if the factory is not configured
-      String codecKey = "io.erasurecode.codec." + codec + ".coder";
-      String codecClass = conf.get(codecKey);
-      if (codecClass == null) {
-        throw new IllegalArgumentException("Codec not configured " +
-                "for custom codec " + codec);
-      }
-      return codecClass;
+      case ErasureCodeConstants.RS_CODEC_NAME:
+        return conf.get(
+                CodecUtil.IO_ERASURECODE_CODEC_RS_KEY,
+                CodecUtil.IO_ERASURECODE_CODEC_RS);
+      case ErasureCodeConstants.RS_LEGACY_CODEC_NAME:
+        //TODO:rs-legacy should be handled differently.
+        return conf.get(
+                CodecUtil.IO_ERASURECODE_CODEC_RS_KEY,
+                CodecUtil.IO_ERASURECODE_CODEC_RS);
+      case ErasureCodeConstants.XOR_CODEC_NAME:
+        return conf.get(
+                CodecUtil.IO_ERASURECODE_CODEC_XOR_KEY,
+                CodecUtil.IO_ERASURECODE_CODEC_XOR);
+      case ErasureCodeConstants.HHXOR_CODEC_NAME:
+        return conf.get(
+                CodecUtil.IO_ERASURECODE_CODEC_HHXOR_KEY,
+                CodecUtil.IO_ERASURECODE_CODEC_HHXOR);
+      default:
+        // For custom codec, we throw exception if the factory is not configured
+        String codecKey = "io.erasurecode.codec." + codec + ".coder";
+        String codecClass = conf.get(codecKey);
+        if (codecClass == null) {
+          throw new IllegalArgumentException("Codec not configured " +
+                  "for custom codec " + codec);
+        }
+        return codecClass;
     }
   }
 }