--- conflicted
+++ resolved
@@ -31,10 +31,6 @@
 import org.apache.hadoop.yarn.conf.YarnConfiguration;
 import org.apache.hadoop.yarn.exceptions.YarnRuntimeException;
 import org.apache.hadoop.yarn.webapp.util.WebAppUtils;
-<<<<<<< HEAD
-
-=======
->>>>>>> 6266273c
 import org.apache.hadoop.fs.CommonConfigurationKeys;
 
 import com.google.common.annotations.VisibleForTesting;
@@ -121,12 +117,9 @@
         throw new YarnRuntimeException("Error stopping proxy web server",e);
       }
     }
-<<<<<<< HEAD
-=======
     if(this.fetcher != null) {
       this.fetcher.stop();
     }
->>>>>>> 6266273c
     super.serviceStop();
   }
 
